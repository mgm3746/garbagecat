/******************************************************************************
 * Garbage Cat                                                                *
 *                                                                            *
 * Copyright (c) 2008-2010 Red Hat, Inc.                                      *
 * All rights reserved. This program and the accompanying materials           *
 * are made available under the terms of the Eclipse Public License v1.0      *
 * which accompanies this distribution, and is available at                   *
 * http://www.eclipse.org/legal/epl-v10.html                                  *
 *                                                                            *
 * Contributors:                                                              *
 *    Red Hat, Inc. - initial API and implementation                          *
 ******************************************************************************/
package org.eclipselabs.garbagecat.service;

import java.io.BufferedReader;
import java.io.BufferedWriter;
import java.io.File;
import java.io.FileNotFoundException;
import java.io.FileReader;
import java.io.FileWriter;
import java.io.IOException;
import java.util.ArrayList; 
import java.util.Date;
import java.util.Iterator;
import java.util.List;

import org.eclipselabs.garbagecat.Main;
import org.eclipselabs.garbagecat.domain.BlockingEvent;
import org.eclipselabs.garbagecat.domain.Jvm;
import org.eclipselabs.garbagecat.domain.JvmRun;
import org.eclipselabs.garbagecat.domain.LogEvent;
import org.eclipselabs.garbagecat.domain.TriggerData;
import org.eclipselabs.garbagecat.domain.UnknownEvent;
import org.eclipselabs.garbagecat.domain.jdk.ApplicationStoppedTimeEvent;
import org.eclipselabs.garbagecat.domain.jdk.HeaderCommandLineFlagsEvent;
import org.eclipselabs.garbagecat.domain.jdk.HeaderMemoryEvent;
import org.eclipselabs.garbagecat.domain.jdk.HeaderVersionEvent;
import org.eclipselabs.garbagecat.hsql.JvmDao;
import org.eclipselabs.garbagecat.preprocess.jdk.ApplicationConcurrentTimePreprocessAction;
import org.eclipselabs.garbagecat.preprocess.jdk.ApplicationStoppedTimePreprocessAction;
import org.eclipselabs.garbagecat.preprocess.jdk.CmsConcurrentModeFailurePreprocessAction;
import org.eclipselabs.garbagecat.preprocess.jdk.DateStampPrefixPreprocessAction;
import org.eclipselabs.garbagecat.preprocess.jdk.DateStampPreprocessAction;
import org.eclipselabs.garbagecat.preprocess.jdk.G1PrintGcDetailsPreprocessAction;
import org.eclipselabs.garbagecat.preprocess.jdk.GcTimeLimitExceededPreprocessAction;
import org.eclipselabs.garbagecat.preprocess.jdk.ParNewCmsConcurrentPreprocessAction;
import org.eclipselabs.garbagecat.preprocess.jdk.PrintHeapAtGcPreprocessAction;
import org.eclipselabs.garbagecat.preprocess.jdk.PrintTenuringDistributionPreprocessAction;
import org.eclipselabs.garbagecat.preprocess.jdk.UnloadingClassPreprocessAction;
import org.eclipselabs.garbagecat.util.jdk.JdkUtil;

/**
 * <p>
 * Provides garbage collection analysis services to other layers.
 * </p>
 * 
 * @author <a href="mailto:mmillson@redhat.com">Mike Millson</a>
 * @author jborelo
 * 
 */
public class GcManager {

    /**
     * The JVM data access object.
     */
    private JvmDao jvmDao;

    /**
     * Default constructor.
     */
    public GcManager() {
        this.jvmDao = new JvmDao();
        ;
    }

    /**
     * Remove extraneous information and format the log file for parsing.
     * 
     * @param logFile
     *            Raw garbage collection log file.
     * @param jvmStartDate
     *            The date and time the JVM was started.
     * @return Preprocessed garbage collection log file.
     */
    public File preprocess(File logFile, Date jvmStartDate) {
        if (logFile == null)
            throw new IllegalArgumentException("logFile == null!!");

        File preprocessFile = new File(logFile.getPath() + ".pp");
        long lineCounter = 0;// will be used in statistics in near future

        // Preprocess log file

        BufferedReader bufferedReader = null;
        BufferedWriter bufferedWriter = null;

        try {
            String currentLogLine = "";
            String priorLogLine = "";
            String preprocessedLogLine = "";

            bufferedReader = new BufferedReader(new FileReader(logFile));
            bufferedWriter = new BufferedWriter(new FileWriter(preprocessFile));
            
            // Used for detangling intermingled logging events that span multiple lines
            List<String> entangledLogLines = new ArrayList<String>();

            List<String> savedLogLines = new ArrayList<String>();

            String nextLogLine = bufferedReader.readLine();
            while (nextLogLine != null) {
                lineCounter++;

                preprocessedLogLine = getPreprocessedLogEntry(currentLogLine, priorLogLine, nextLogLine, jvmStartDate,
<<<<<<< HEAD
                        entangledLogLines);
=======
                        savedLogLines);
>>>>>>> 269f0a13
                if (preprocessedLogLine != null) {
                    bufferedWriter.write(preprocessedLogLine);
                }

                priorLogLine = currentLogLine;
                currentLogLine = nextLogLine;
                nextLogLine = bufferedReader.readLine();
            } // while()

            // Process last line
            preprocessedLogLine = getPreprocessedLogEntry(currentLogLine, priorLogLine, nextLogLine, jvmStartDate,
<<<<<<< HEAD
                    entangledLogLines);
=======
                    savedLogLines);
>>>>>>> 269f0a13
            if (preprocessedLogLine != null) {
                bufferedWriter.write(preprocessedLogLine);
            }

        } catch (FileNotFoundException e) {
            e.printStackTrace();
        } catch (IOException e) {
            e.printStackTrace();
        } finally {

            // Close streams
            if (bufferedReader != null) {
                try {
                    bufferedReader.close();
                } catch (IOException e) {
                    e.printStackTrace();
                }
            }

            if (bufferedWriter != null) {
                try {
                    bufferedWriter.close();
                } catch (IOException e) {
                    e.printStackTrace();
                }
            }
        } // finally

        return preprocessFile;
    }// preprocess()

    /**
     * Determine the preprocessed log entry given the current, previous, and next log lines.
     * 
     * The previous log line is needed to prevent preprocessing overlap where preprocessors have common patterns that
     * are treated in different ways (e.g. removing vs. keeping matches, line break at end vs. no line break, etc.).
     * For example, there is overlap between the <code>CmsConcurrentModeFailurePreprocessEvent</code> and the
     * <code>PrintHeapAtGcPreprocessEvent</code>.
     * 
     * The next log line is needed to distinguish between truncated and split logging. A truncated log entry can look
     * exactly the same as the initial line of split logging.
     * 
     * @param currentLogLine
     *            The current log line.
     * @param priorLogLine
     *            The previous log line.
     * @param nextLogLine
     *            The next log line.
     * @param jvmStartDate
     *            The date and time the JVM was started.
     * @param savedLogLines
     *            Log lines to be output out of order.
     * @return
     */
    private String getPreprocessedLogEntry(String currentLogLine, String priorLogLine, String nextLogLine,
            Date jvmStartDate, List<String> savedLogLines) {
        String preprocessedLogLine = null;
        if (!JdkUtil.discardLogLine(currentLogLine)) {
            // First convert any datestamps to timestamps
            if (DateStampPreprocessAction.match(currentLogLine)) {
                // The datestamp prefixes or replaces the timestamp
                if (DateStampPrefixPreprocessAction.match(currentLogLine)) {
                    DateStampPrefixPreprocessAction action = new DateStampPrefixPreprocessAction(currentLogLine);
                    currentLogLine = action.getLogEntry();
                } else {
                    if (jvmStartDate == null) {
                        throw new IllegalArgumentException(
                                "JVM start datetime must be defined to do datestamp to timestamp conversion.");
                    }
                    DateStampPreprocessAction action = new DateStampPreprocessAction(currentLogLine, jvmStartDate);
                    currentLogLine = action.getLogEntry();
                }
            }
            // Other preprocessing
            if (UnloadingClassPreprocessAction.match(currentLogLine)) {
                UnloadingClassPreprocessAction action = new UnloadingClassPreprocessAction(currentLogLine, nextLogLine);
                preprocessedLogLine = action.getLogEntry();
            } else if (CmsConcurrentModeFailurePreprocessAction.match(currentLogLine, priorLogLine, nextLogLine)) {
                CmsConcurrentModeFailurePreprocessAction action = new CmsConcurrentModeFailurePreprocessAction(
                        currentLogLine);
                if (action.getLogEntry() != null) {
                    preprocessedLogLine = action.getLogEntry();
                }
            } else if (GcTimeLimitExceededPreprocessAction.match(currentLogLine, priorLogLine)) {
                GcTimeLimitExceededPreprocessAction action = new GcTimeLimitExceededPreprocessAction(currentLogLine);
                preprocessedLogLine = action.getLogEntry();
            } else if (PrintHeapAtGcPreprocessAction.match(currentLogLine, priorLogLine)) {
                PrintHeapAtGcPreprocessAction action = new PrintHeapAtGcPreprocessAction(currentLogLine);
                if (action.getLogEntry() != null) {
                    preprocessedLogLine = action.getLogEntry();
                }
            } else if (PrintTenuringDistributionPreprocessAction.match(currentLogLine)) {
                PrintTenuringDistributionPreprocessAction action = new PrintTenuringDistributionPreprocessAction(
                        currentLogLine);
                if (action.getLogEntry() != null) {
                    preprocessedLogLine = action.getLogEntry();
                }
            } else if (ParNewCmsConcurrentPreprocessAction.match(currentLogLine, priorLogLine, nextLogLine)) {
                ParNewCmsConcurrentPreprocessAction action = new ParNewCmsConcurrentPreprocessAction(currentLogLine);
                if (action.getLogEntry() != null) {
                    preprocessedLogLine = action.getLogEntry();
                }
            } else if (ApplicationConcurrentTimePreprocessAction.match(currentLogLine, priorLogLine)) {
                ApplicationConcurrentTimePreprocessAction action = new ApplicationConcurrentTimePreprocessAction(
                        currentLogLine);
                if (action.getLogEntry() != null) {
                    preprocessedLogLine = action.getLogEntry();
                }
            } else if (ApplicationStoppedTimePreprocessAction.match(currentLogLine, priorLogLine)) {
                ApplicationStoppedTimePreprocessAction action = new ApplicationStoppedTimePreprocessAction(
                        currentLogLine);
                if (action.getLogEntry() != null) {
                    preprocessedLogLine = action.getLogEntry();
                }
            } else if (G1PrintGcDetailsPreprocessAction.match(currentLogLine)) {
                G1PrintGcDetailsPreprocessAction action = new G1PrintGcDetailsPreprocessAction(priorLogLine,
                        currentLogLine, nextLogLine, savedLogLines);
                if (action.getLogEntry() != null) {
                    preprocessedLogLine = action.getLogEntry();
                }
            } else {
                preprocessedLogLine = currentLogLine + System.getProperty("line.separator");
            }
        }
        return preprocessedLogLine;
    }

    /**
     * Parse the garbage collection logging for the JVM run and store the data in the data store.
     * 
     * @param logFile
     *            The garbage collection log file.
     */
    public void store(File logFile) {

        if (logFile == null) {
            return;
        }

        // Parse gc log file
        BufferedReader bufferedReader = null;
        try {
            bufferedReader = new BufferedReader(new FileReader(logFile));
            String logLine = bufferedReader.readLine();
            while (logLine != null) {
                // If event has no timestamp, use most recent blocking
                // timestamp in database.
                LogEvent event = JdkUtil.parseLogLine(logLine);
                if (event instanceof BlockingEvent) {
                    jvmDao.addBlockingEvent((BlockingEvent) event);

                    // Populate triggers list.
                    if (event instanceof TriggerData) {
                        List<JdkUtil.TriggerType> triggerTypes = jvmDao.getTriggerTypes();
                        JdkUtil.TriggerType triggerType = JdkUtil
                                .determineTriggerType(((TriggerData) event).getTrigger());
                        if (!triggerTypes.contains(triggerType)) {
                            triggerTypes.add(triggerType);
                        }
                    }
                } else if (event instanceof ApplicationStoppedTimeEvent) {
                    jvmDao.addStoppedTimeEvent((ApplicationStoppedTimeEvent) event);
                } else if (event instanceof HeaderCommandLineFlagsEvent) {
                    jvmDao.setOptions(((HeaderCommandLineFlagsEvent) event).getJvmOptions());
                } else if (event instanceof HeaderMemoryEvent) {
                    jvmDao.setMemory(((HeaderMemoryEvent) event).getLogEntry());
                } else if (event instanceof HeaderVersionEvent) {
                    jvmDao.setVersion(((HeaderVersionEvent) event).getLogEntry());
                } else if (event instanceof UnknownEvent) {
                    if (jvmDao.getUnidentifiedLogLines().size() < Main.REJECT_LIMIT) {
                        jvmDao.getUnidentifiedLogLines().add(logLine);
                    }
                }

                // Populate events list.
                List<JdkUtil.LogEventType> eventTypes = jvmDao.getEventTypes();
                JdkUtil.LogEventType eventType = JdkUtil.determineEventType(event.getName());
                if (!eventTypes.contains(eventType)) {
                    eventTypes.add(eventType);
                }

                logLine = bufferedReader.readLine();
            }

            // Process final batches
            jvmDao.processBlockingBatch();
            jvmDao.processStoppedTimeBatch();
        } catch (FileNotFoundException e) {
            e.printStackTrace();
        } catch (IOException e) {
            e.printStackTrace();
        } finally {
            // Close streams
            if (bufferedReader != null) {
                try {
                    bufferedReader.close();
                } catch (IOException e) {
                    e.printStackTrace();
                }
            }
        }

    }// store()

    /**
     * Determine <code>BlockingEvent</code>s where throughput since last event does not meet the throughput goal.
     * 
     * @param jvm
     *            The JVM environment information.
     * @param throughputThreshold
     *            The bottleneck reporting throughput threshold.
     * @return A <code>List</code> of <code>BlockingEvent</code>s where the throughput between events is less than the
     *         throughput threshold goal.
     */
    private List<String> getBottlenecks(Jvm jvm, int throughputThreshold) {
        ArrayList<String> bottlenecks = new ArrayList<String>();
        List<BlockingEvent> blockingEvents = jvmDao.getBlockingEvents();
        Iterator<BlockingEvent> iterator = blockingEvents.iterator();
        BlockingEvent priorEvent = null;
        while (iterator.hasNext()) {
            BlockingEvent event = iterator.next();
            if (priorEvent != null && JdkUtil.isBottleneck(event, priorEvent, throughputThreshold)) {
                if (bottlenecks.size() == 0) {
                    // Add current and prior event
                    if (jvm.getStartDate() != null) {
                        // Convert timestamps to date/time
                        bottlenecks.add(JdkUtil.convertLogEntryTimestampsToDateStamp(priorEvent.getLogEntry(),
                                jvm.getStartDate()));
                        bottlenecks.add(
                                JdkUtil.convertLogEntryTimestampsToDateStamp(event.getLogEntry(), jvm.getStartDate()));
                    } else {
                        bottlenecks.add(priorEvent.getLogEntry());
                        bottlenecks.add(event.getLogEntry());
                    }
                } else {
                    if (jvm.getStartDate() != null) {
                        // Compare datetime, since bottleneck has datetime
                        if (!JdkUtil.convertLogEntryTimestampsToDateStamp(priorEvent.getLogEntry(), jvm.getStartDate())
                                .equals(bottlenecks.get(bottlenecks.size() - 1))) {
                            bottlenecks.add("...");
                            bottlenecks.add(JdkUtil.convertLogEntryTimestampsToDateStamp(priorEvent.getLogEntry(),
                                    jvm.getStartDate()));
                            bottlenecks.add(JdkUtil.convertLogEntryTimestampsToDateStamp(event.getLogEntry(),
                                    jvm.getStartDate()));
                        } else {
                            bottlenecks.add(JdkUtil.convertLogEntryTimestampsToDateStamp(event.getLogEntry(),
                                    jvm.getStartDate()));
                        }
                    } else {
                        // Compare timestamps, since bottleneck has timestamp
                        if (!priorEvent.getLogEntry().equals(bottlenecks.get(bottlenecks.size() - 1))) {
                            bottlenecks.add("...");
                            bottlenecks.add(priorEvent.getLogEntry());
                            bottlenecks.add(event.getLogEntry());
                        } else {
                            bottlenecks.add(event.getLogEntry());
                        }
                    }
                }
            }
            priorEvent = event;
        }
        return bottlenecks;
    }

    /**
     * Get JVM run data.
     * 
     * @param jvm
     *            JVM environment information.
     * @param throughputThreshold
     *            The throughput threshold for bottleneck reporting.
     * @return The JVM run data.
     */
    public JvmRun getJvmRun(Jvm jvm, int throughputThreshold) {
        JvmRun jvmRun = new JvmRun(jvm, throughputThreshold);
        // Override any options passed in on command line
        jvmRun.getJvm().setOptions(jvmDao.getOptions());
        jvmRun.getJvm().setMemory(jvmDao.getMemory());
        jvmRun.getJvm().setVersion(jvmDao.getVersion());
        jvmRun.setFirstTimestamp(jvmDao.getFirstTimestamp());
        jvmRun.setLastTimestamp(jvmDao.getLastGcTimestamp());
        jvmRun.setMaxHeapSpace(jvmDao.getMaxHeapSpace());
        jvmRun.setMaxHeapOccupancy(jvmDao.getMaxHeapOccupancy());
        jvmRun.setMaxPermSpace(jvmDao.getMaxPermSpace());
        jvmRun.setMaxPermOccupancy(jvmDao.getMaxPermOccupancy());
        jvmRun.setMaxPause(jvmDao.getMaxGcPause());
        jvmRun.setTotalGcPause(jvmDao.getTotalGcPause());
        jvmRun.setBlockingEventCount(jvmDao.getBlockingEventCount());
        jvmRun.setLastGcDuration(jvmDao.getLastGcDuration());
        jvmRun.setMaxStoppedTime(jvmDao.getMaxStoppedTime());
        jvmRun.setTotalStoppedTime(jvmDao.getTotalStoppedTime());
        jvmRun.setStoppedTimeEventCount(jvmDao.getStoppedTimeEventCount());
        jvmRun.setUnidentifiedLogLines(jvmDao.getUnidentifiedLogLines());
        jvmRun.setEventTypes(jvmDao.getEventTypes());
        jvmRun.setTriggerTypes(jvmDao.getTriggerTypes());
        jvmRun.setBottlenecks(getBottlenecks(jvm, throughputThreshold));
        return jvmRun;
    }
}<|MERGE_RESOLUTION|>--- conflicted
+++ resolved
@@ -105,18 +105,12 @@
             // Used for detangling intermingled logging events that span multiple lines
             List<String> entangledLogLines = new ArrayList<String>();
 
-            List<String> savedLogLines = new ArrayList<String>();
-
             String nextLogLine = bufferedReader.readLine();
             while (nextLogLine != null) {
                 lineCounter++;
 
                 preprocessedLogLine = getPreprocessedLogEntry(currentLogLine, priorLogLine, nextLogLine, jvmStartDate,
-<<<<<<< HEAD
                         entangledLogLines);
-=======
-                        savedLogLines);
->>>>>>> 269f0a13
                 if (preprocessedLogLine != null) {
                     bufferedWriter.write(preprocessedLogLine);
                 }
@@ -128,11 +122,7 @@
 
             // Process last line
             preprocessedLogLine = getPreprocessedLogEntry(currentLogLine, priorLogLine, nextLogLine, jvmStartDate,
-<<<<<<< HEAD
                     entangledLogLines);
-=======
-                    savedLogLines);
->>>>>>> 269f0a13
             if (preprocessedLogLine != null) {
                 bufferedWriter.write(preprocessedLogLine);
             }
@@ -183,12 +173,12 @@
      *            The next log line.
      * @param jvmStartDate
      *            The date and time the JVM was started.
-     * @param savedLogLines
-     *            Log lines to be output out of order.
+     * @param entangledLogLines
+     *            Log lines mixed in with other logging events.
      * @return
      */
     private String getPreprocessedLogEntry(String currentLogLine, String priorLogLine, String nextLogLine,
-            Date jvmStartDate, List<String> savedLogLines) {
+            Date jvmStartDate, List<String> entangledLogLines) {
         String preprocessedLogLine = null;
         if (!JdkUtil.discardLogLine(currentLogLine)) {
             // First convert any datestamps to timestamps
@@ -249,7 +239,7 @@
                 }
             } else if (G1PrintGcDetailsPreprocessAction.match(currentLogLine)) {
                 G1PrintGcDetailsPreprocessAction action = new G1PrintGcDetailsPreprocessAction(priorLogLine,
-                        currentLogLine, nextLogLine, savedLogLines);
+                        currentLogLine, nextLogLine, entangledLogLines);
                 if (action.getLogEntry() != null) {
                     preprocessedLogLine = action.getLogEntry();
                 }
